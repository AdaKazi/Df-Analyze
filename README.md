[![DOI](https://zenodo.org/badge/364694785.svg)](https://zenodo.org/badge/latestdoi/364694785)

- [Setup and Requirements](#setup-and-requirements)
- [Running the Script](#running-the-script)
- [Usage](#usage)
- [Basic Example](#basic-example)

<<<<<<< HEAD
# Setup and Requirements

This project is currently only distributed as source code, and uses Poetry to manage
dependencies, so if you want to reproduce the results you should first [install
Poetry](https://python-poetry.org/docs/).

Then you should clone or download this repository to some location (e.g.
`~/df-analyze.py`), and `cd` to that directory. Then you can install dependencies and
activate the venv with:
=======
This project uses Poetry to manage dependencies, so if you want to reproduce
the results you should [install Poetry](https://python-poetry.org/docs/). Then
you can install dependencies and activate the venv with:
>>>>>>> 995b5b15

```shell
poetry install  # setup environment
poetry shell  # activate venv
```

<<<<<<< HEAD
If you have git and are on a Unix-based system, just:

```sh
cd <wherever>
git clone https://github.com/stfxecutables/df-analyze.git
cd df-analyze
poetry install
poetry shell
```

=======
The project currently requires python 3.9 or python 3.10 to be installed.

## Dealing with Poetry Failures

### `pip` Fallback

If there is an issue with the poetry install process, as a fallback, you can
try creating a new virtual environment and installing the versions listed in
the `requirements.txt` file:

```shell
python3 -m venv .venv                      # create a virtual environment
source .venv/bin/activate                  # activate environment
python -m pip install -r requirements.txt  # install requirements
```

Note the above assumes that the `python3` command is a Python 3.9 or 3.10
version, which you could check by running `python3 --version` beforehand.

### Installing a Compatible Python Version

If you don't have an updated python version, you might want to look into
[`pyenv`](https://github.com/pyenv/pyenv), which makes it very easy to install
and switch between multiple python versions. For example, if you install
`pyenv`, then you can install a version of python compatible with `df-analyze`
by simply running

```shell
pyenv install 3.10.12
```

Then, running the poetry install commands above *should* automatically find
this Python version.

>>>>>>> 995b5b15
# Running the Script

To see how to use the tool, and after having gone through the setup, do:

```shell
python df-analyze.py --help
```

<<<<<<< HEAD
This will print detailed usage information, which is duplicated below in the [Usage section](#usage).

# Usage

```
Currently, `classifier` can be one of `svm`, `rf`, `mlp`, `bag` or `dtree`. If the `--step-up`
argument is omitted, instead analyses for other feature selection methods are used.usage: df-analyze.py [-h] --df DF [--target TARGET]
                     [--mode {classify,regress}]
                     [--classifiers {rf,svm,dtree,mlp,bag} [{rf,svm,dtree,mlp,bag} ...]]
                     [--regressors {linear,rf,svm,adaboost,gboost,mlp,knn} [{linear,rf,svm,adaboost,gboost,mlp,knn} ...]]
                     [--feat-select {step-up,step-down,pca,kpca,d,auc,pearson,none} [{step-up,step-down,pca,kpca,d,auc,pearson,none} ...]]
                     [--feat-clean {correlated,constant,lowinfo} [{correlated,constant,lowinfo} ...]]
                     [--drop-nan {all,rows,cols,none}] [--n-feat N_FEAT]
                     [--htune]
                     [--htune-val {holdout,kfold,k-fold,loocv,mc,none}]
                     [--htune-val-size HTUNE_VAL_SIZE]
                     [--htune-trials HTUNE_TRIALS]
                     [--test-val {holdout,kfold,k-fold,loocv,mc,none}]
                     [--test-val-sizes TEST_VAL_SIZES [TEST_VAL_SIZES ...]]
                     --outdir OUTDIR [--verbosity VERBOSITY]

optional arguments:
  -h, --help            show this help message and exit
  --df DF
                        The dataframe to analyze.

                        Currently only Pandas `DataFrame` objects saved as either `.json` or `.csv`, or
                        NumPy `ndarray`s saved as "<filename>.npy" are supported, but a Pandas
                        `DataFrame` is recommended.

                        If your data is saved as a Pandas `DataFrame`, it must have shape
                        `(n_samples, n_features)` or `(n_samples, n_features + 1)`. The name of the
                        column holding the target variable (or feature) can be specified by the
                        `--target` / `-y` argument, but is "target" by default if such a column name
                        exists, or the last column if it does not.

                        If your data is in a NumPy array, the array must have the shape
                        `(n_samples, n_features + 1)` where the last column is the target for either
                        classification or prediction.

  --target TARGET, -y TARGET

                        The location of the target variable for either regression or classification.

                        If a string, then `--df` must be a Pandas `DataFrame` and the string passed in
                        here specifies the name of the column holding the targer variable.

                        If an integer, and `--df` is a NumPy array only, specifies the column index.

  --mode {classify,regress}, -m {classify,regress}

                        If "classify", do classification. If "regress", do regression.

  --classifiers {rf,svm,dtree,mlp,bag} [{rf,svm,dtree,mlp,bag} ...], -C {rf,svm,dtree,mlp,bag} [{rf,svm,dtree,mlp,bag} ...]

                        The list of classifiers to use when comparing classification performance.
                        Can be a list of elements from: bag dtree mlp rf svm.

  --regressors {linear,rf,svm,adaboost,gboost,mlp,knn} [{linear,rf,svm,adaboost,gboost,mlp,knn} ...], -R {linear,rf,svm,adaboost,gboost,mlp,knn} [{linear,rf,svm,adaboost,gboost,mlp,knn} ...]

                        The list of regressors to use when comparing regression model performance.
                        Can be a list of elements from: adaboost gboost knn linear mlp rf svm.

  --feat-select {step-up,step-down,pca,kpca,d,auc,pearson,none} [{step-up,step-down,pca,kpca,d,auc,pearson,none} ...], -F {step-up,step-down,pca,kpca,d,auc,pearson,none} [{step-up,step-down,pca,kpca,d,auc,pearson,none} ...]

                        The feature selection methods to use. Available options are:

                          auc:        Select features with largest AUC values relative to the two
                                      classes (classification only).

                          d:          Select features with largest Cohen's d values relative to the two
                                      classes (classification only).

                          kpca:       Generate features by using largest components of kernel PCA.

                          pca:        Generate features by using largest components from a PCA.

                          pearson:    Select features with largest Pearson correlations with target.

                          step-up:    Use step-up (forward) feature selection. Costly.

                          step-up:    Use step-down (backward) feature selection. Also costly.

                        NOTE: Feature selection currently uses the full data provided in the `--df`
                        argument to `df-analyze.py`. Thus, if you take the final reported test results
                        following feature selection and hyperparamter tuning as truly cross-validated
                        or heldout test results, you are in fact double-dipping and reporting biased
                        performance. To properly test the discovered features and optimal estimators,
                        you should have held-out test data that never gets passed to `df-analyze`.

  --feat-clean {correlated,constant,lowinfo} [{correlated,constant,lowinfo} ...], -f {correlated,constant,lowinfo} [{correlated,constant,lowinfo} ...]

                        If specified, which feature cleaning methods to use prior to feature selection.
                        Makes use of the featuretools library (featuretools.com). Options are:

                          correlated: remove highly correlated features using featuretools.
                          constant:   remove constant (zero-variance) features. Default.
                          lowinfo:    remove "low information" features via featuretools.

  --drop-nan {all,rows,cols,none}, -d {all,rows,cols,none}

                        How to drop NaN values. Uses Pandas options.

                          none:       Do not remove. Will cause errors for most algorithms. Default.
                          all:        Remove the sample and feature both (row and column) for any NaN.
                          rows:       Drop samples (rows) that contain one or more NaN values.
                          cols:       Drop features (columns) that contain one or more NaN values.

  --n-feat N_FEAT
                        Number of features to select using method specified by --feat-select. NOTE:
                        specifying values greater than e.g. 10-50 with --feat-select=step-up and slower
                        algorithms can easily result in compute times of many hours.

  --htune
                        If provided, use Optuna TPESampler to attempt to optimize classifier performance
                        prior to fitting and evaluating.

  --htune-val {holdout,kfold,k-fold,loocv,mc,none}, -H {holdout,kfold,k-fold,loocv,mc,none}

                        If hyperparamater tuning using `--htune` option, specifies the validation style
                        to use internally for each Optuna trial. Number of trials is specified by
                        `--htune-trials`, so the number of estimator fits interacts with that values
                        and `--htune-val-size`, which has a different meaning depending on validation
                        type chosen. Available options:

                          holdout:    Create a single holdout set and use to validate all Optuna trials.
                                      The float value in (0, 1) specified in `--htune-val-size` sets the
                                      percentage of samples to use for this holdout / test set.

                          kfold:      Use k-fold cross validation to compute performance for each Optuna
                                      trial. The value for `k` is specified by `--htune-val-size`.

                          loocv:      Use Leave-One-Out cross validation. `--htune-val-size` is ignored
                                      in this case.

                          mc:         Use "Monte-Carlo Cross Validation", e.g. generate multiple random
                                      train / test splits. Currently generates 20 splits at 80%/20%
                                      train/test. `--htune-val-size` is ignored in this case.

                          none:       Just fit the full data (e.g. validate on fitting / training data).
                                      Fast but highly biased. `--htune-val-size` is ignored in this case.

  --htune-val-size HTUNE_VAL_SIZE

                        See documentation for `--htune-val` (directly above if using `--help`).

  --htune-trials HTUNE_TRIALS

                        Specifies number of trials in Optuna study, and for each estimator and feature
                        selection method. E.g. fitting two estimators using three feature selection
                        methods with `--htune-trials=100` will results in 2 x 3 x 100 = 600 trials. If
                        also using e.g. the default 3-fold validation for `--htune-val-sizes`, then the
                        total number of estimator fits from tuning will be 600 x 3.

                        NOTE: if you can afford it, it is strongly recommended to set this value to a
                        minimum of 100 (default), or 50 if your budget is constrained. Lower values
                        often will fail to find good fits, given the wide range on hyperparameters
                        needed to make this tool generally useful.

  --test-val {holdout,kfold,k-fold,loocv,mc,none}, -T {holdout,kfold,k-fold,loocv,mc,none}

                        Specify which validation method to use for testing. Same behavour as for
                        `--htune-val` argument (see above).

  --test-val-sizes TEST_VAL_SIZES [TEST_VAL_SIZES ...]

                        Specify sizes of test validation sets. Same behavour as for `--htune-val-sizes`
                        argument (see above), except that multiple sizes can be specified. E.g.

                          python df-analyze.py <omitted> --test-val=kfold --test-val-sizes 5 10 20

                        will efficiently re-use the same trained model and evaluate 5-, 10-, and 20-fold
                        k-fold estimates of performance, and include these all in the final results.

  --outdir OUTDIR
                        Specifies location of all results, as well as cache files for slow computations
                        (e.g.  stepwise feature selection).

  --verbosity VERBOSITY

                        Controls amount of output to stdout and stderr. Options:

                          0:         ERROR: Minimal output and errors only
                          1:         INFO: Logging for each Optuna trial and various interim results.
                          2:         DEBUG: Currently unimplemented.


USAGE EXAMPLE (assumes you have run `poetry shell`):

    python df-analyze.py \
        --df="weather_data.json" \
        --target='temperature' \
        --mode=regress \
        --regressors=svm linear \
        --drop-nan=rows \
        --feat-clean=constant \
        --feat-select=pca pearson \
        --n-feat=5 \
        --htune \
        --test-val=kfold \
        --test-val-size=5 \
        --outdir='./results'
```
# Basic Example

Assumes you have run `poetry shell` or otherwise activated the .venv installed by Poetry.

```sh
python df-analyze.py \
    --df="weather_data.json" \
    --target="temperature" \
    --mode=regress \
    --regressors svm linear \
    --drop-nan=rows \
    --feat-clean=constant \
    --feat-select none pca pearson \
    --n-feat=5 \
    --htune \
    --htune-val=kfold \
    --htune-val-size=3 \
    --test-val=kfold \
    --test-val-size=5 \
    --outdir='./results' \
    --verbosity=1
```
=======
For example,

```shell
python df-analyze.py \
    --df=data/small_classifier_data.json \
    --mode=classify \
    --classifiers rf svm dtree \
    --feat-select pca pearson none \
    --n-feat 5 \
    --test-val holdout \
    --test-val-sizes 0.3 \
    --outdir=./fast_test_results
```

should work and run quite quickly on the tiny toy dataset included in the repo.
This will produce a lot of terminal output from Optuna, so if you don't want to
see as much add the `--verbosity 0` option to above.

Currently, `classifier` can be one of `svm`, `rf`, `mlp`, `bag` or `dtree`. If
the `--step-up` argument is omitted, instead analyses for other feature
selection methods are used.
>>>>>>> 995b5b15
<|MERGE_RESOLUTION|>--- conflicted
+++ resolved
@@ -5,39 +5,15 @@
 - [Usage](#usage)
 - [Basic Example](#basic-example)
 
-<<<<<<< HEAD
-# Setup and Requirements
-
-This project is currently only distributed as source code, and uses Poetry to manage
-dependencies, so if you want to reproduce the results you should first [install
-Poetry](https://python-poetry.org/docs/).
-
-Then you should clone or download this repository to some location (e.g.
-`~/df-analyze.py`), and `cd` to that directory. Then you can install dependencies and
-activate the venv with:
-=======
 This project uses Poetry to manage dependencies, so if you want to reproduce
 the results you should [install Poetry](https://python-poetry.org/docs/). Then
 you can install dependencies and activate the venv with:
->>>>>>> 995b5b15
 
 ```shell
 poetry install  # setup environment
 poetry shell  # activate venv
 ```
 
-<<<<<<< HEAD
-If you have git and are on a Unix-based system, just:
-
-```sh
-cd <wherever>
-git clone https://github.com/stfxecutables/df-analyze.git
-cd df-analyze
-poetry install
-poetry shell
-```
-
-=======
 The project currently requires python 3.9 or python 3.10 to be installed.
 
 ## Dealing with Poetry Failures
@@ -72,242 +48,14 @@
 Then, running the poetry install commands above *should* automatically find
 this Python version.
 
->>>>>>> 995b5b15
 # Running the Script
 
-To see how to use the tool, and after having gone through the setup, do:
+To run the script do:
 
 ```shell
 python df-analyze.py --help
 ```
 
-<<<<<<< HEAD
-This will print detailed usage information, which is duplicated below in the [Usage section](#usage).
-
-# Usage
-
-```
-Currently, `classifier` can be one of `svm`, `rf`, `mlp`, `bag` or `dtree`. If the `--step-up`
-argument is omitted, instead analyses for other feature selection methods are used.usage: df-analyze.py [-h] --df DF [--target TARGET]
-                     [--mode {classify,regress}]
-                     [--classifiers {rf,svm,dtree,mlp,bag} [{rf,svm,dtree,mlp,bag} ...]]
-                     [--regressors {linear,rf,svm,adaboost,gboost,mlp,knn} [{linear,rf,svm,adaboost,gboost,mlp,knn} ...]]
-                     [--feat-select {step-up,step-down,pca,kpca,d,auc,pearson,none} [{step-up,step-down,pca,kpca,d,auc,pearson,none} ...]]
-                     [--feat-clean {correlated,constant,lowinfo} [{correlated,constant,lowinfo} ...]]
-                     [--drop-nan {all,rows,cols,none}] [--n-feat N_FEAT]
-                     [--htune]
-                     [--htune-val {holdout,kfold,k-fold,loocv,mc,none}]
-                     [--htune-val-size HTUNE_VAL_SIZE]
-                     [--htune-trials HTUNE_TRIALS]
-                     [--test-val {holdout,kfold,k-fold,loocv,mc,none}]
-                     [--test-val-sizes TEST_VAL_SIZES [TEST_VAL_SIZES ...]]
-                     --outdir OUTDIR [--verbosity VERBOSITY]
-
-optional arguments:
-  -h, --help            show this help message and exit
-  --df DF
-                        The dataframe to analyze.
-
-                        Currently only Pandas `DataFrame` objects saved as either `.json` or `.csv`, or
-                        NumPy `ndarray`s saved as "<filename>.npy" are supported, but a Pandas
-                        `DataFrame` is recommended.
-
-                        If your data is saved as a Pandas `DataFrame`, it must have shape
-                        `(n_samples, n_features)` or `(n_samples, n_features + 1)`. The name of the
-                        column holding the target variable (or feature) can be specified by the
-                        `--target` / `-y` argument, but is "target" by default if such a column name
-                        exists, or the last column if it does not.
-
-                        If your data is in a NumPy array, the array must have the shape
-                        `(n_samples, n_features + 1)` where the last column is the target for either
-                        classification or prediction.
-
-  --target TARGET, -y TARGET
-
-                        The location of the target variable for either regression or classification.
-
-                        If a string, then `--df` must be a Pandas `DataFrame` and the string passed in
-                        here specifies the name of the column holding the targer variable.
-
-                        If an integer, and `--df` is a NumPy array only, specifies the column index.
-
-  --mode {classify,regress}, -m {classify,regress}
-
-                        If "classify", do classification. If "regress", do regression.
-
-  --classifiers {rf,svm,dtree,mlp,bag} [{rf,svm,dtree,mlp,bag} ...], -C {rf,svm,dtree,mlp,bag} [{rf,svm,dtree,mlp,bag} ...]
-
-                        The list of classifiers to use when comparing classification performance.
-                        Can be a list of elements from: bag dtree mlp rf svm.
-
-  --regressors {linear,rf,svm,adaboost,gboost,mlp,knn} [{linear,rf,svm,adaboost,gboost,mlp,knn} ...], -R {linear,rf,svm,adaboost,gboost,mlp,knn} [{linear,rf,svm,adaboost,gboost,mlp,knn} ...]
-
-                        The list of regressors to use when comparing regression model performance.
-                        Can be a list of elements from: adaboost gboost knn linear mlp rf svm.
-
-  --feat-select {step-up,step-down,pca,kpca,d,auc,pearson,none} [{step-up,step-down,pca,kpca,d,auc,pearson,none} ...], -F {step-up,step-down,pca,kpca,d,auc,pearson,none} [{step-up,step-down,pca,kpca,d,auc,pearson,none} ...]
-
-                        The feature selection methods to use. Available options are:
-
-                          auc:        Select features with largest AUC values relative to the two
-                                      classes (classification only).
-
-                          d:          Select features with largest Cohen's d values relative to the two
-                                      classes (classification only).
-
-                          kpca:       Generate features by using largest components of kernel PCA.
-
-                          pca:        Generate features by using largest components from a PCA.
-
-                          pearson:    Select features with largest Pearson correlations with target.
-
-                          step-up:    Use step-up (forward) feature selection. Costly.
-
-                          step-up:    Use step-down (backward) feature selection. Also costly.
-
-                        NOTE: Feature selection currently uses the full data provided in the `--df`
-                        argument to `df-analyze.py`. Thus, if you take the final reported test results
-                        following feature selection and hyperparamter tuning as truly cross-validated
-                        or heldout test results, you are in fact double-dipping and reporting biased
-                        performance. To properly test the discovered features and optimal estimators,
-                        you should have held-out test data that never gets passed to `df-analyze`.
-
-  --feat-clean {correlated,constant,lowinfo} [{correlated,constant,lowinfo} ...], -f {correlated,constant,lowinfo} [{correlated,constant,lowinfo} ...]
-
-                        If specified, which feature cleaning methods to use prior to feature selection.
-                        Makes use of the featuretools library (featuretools.com). Options are:
-
-                          correlated: remove highly correlated features using featuretools.
-                          constant:   remove constant (zero-variance) features. Default.
-                          lowinfo:    remove "low information" features via featuretools.
-
-  --drop-nan {all,rows,cols,none}, -d {all,rows,cols,none}
-
-                        How to drop NaN values. Uses Pandas options.
-
-                          none:       Do not remove. Will cause errors for most algorithms. Default.
-                          all:        Remove the sample and feature both (row and column) for any NaN.
-                          rows:       Drop samples (rows) that contain one or more NaN values.
-                          cols:       Drop features (columns) that contain one or more NaN values.
-
-  --n-feat N_FEAT
-                        Number of features to select using method specified by --feat-select. NOTE:
-                        specifying values greater than e.g. 10-50 with --feat-select=step-up and slower
-                        algorithms can easily result in compute times of many hours.
-
-  --htune
-                        If provided, use Optuna TPESampler to attempt to optimize classifier performance
-                        prior to fitting and evaluating.
-
-  --htune-val {holdout,kfold,k-fold,loocv,mc,none}, -H {holdout,kfold,k-fold,loocv,mc,none}
-
-                        If hyperparamater tuning using `--htune` option, specifies the validation style
-                        to use internally for each Optuna trial. Number of trials is specified by
-                        `--htune-trials`, so the number of estimator fits interacts with that values
-                        and `--htune-val-size`, which has a different meaning depending on validation
-                        type chosen. Available options:
-
-                          holdout:    Create a single holdout set and use to validate all Optuna trials.
-                                      The float value in (0, 1) specified in `--htune-val-size` sets the
-                                      percentage of samples to use for this holdout / test set.
-
-                          kfold:      Use k-fold cross validation to compute performance for each Optuna
-                                      trial. The value for `k` is specified by `--htune-val-size`.
-
-                          loocv:      Use Leave-One-Out cross validation. `--htune-val-size` is ignored
-                                      in this case.
-
-                          mc:         Use "Monte-Carlo Cross Validation", e.g. generate multiple random
-                                      train / test splits. Currently generates 20 splits at 80%/20%
-                                      train/test. `--htune-val-size` is ignored in this case.
-
-                          none:       Just fit the full data (e.g. validate on fitting / training data).
-                                      Fast but highly biased. `--htune-val-size` is ignored in this case.
-
-  --htune-val-size HTUNE_VAL_SIZE
-
-                        See documentation for `--htune-val` (directly above if using `--help`).
-
-  --htune-trials HTUNE_TRIALS
-
-                        Specifies number of trials in Optuna study, and for each estimator and feature
-                        selection method. E.g. fitting two estimators using three feature selection
-                        methods with `--htune-trials=100` will results in 2 x 3 x 100 = 600 trials. If
-                        also using e.g. the default 3-fold validation for `--htune-val-sizes`, then the
-                        total number of estimator fits from tuning will be 600 x 3.
-
-                        NOTE: if you can afford it, it is strongly recommended to set this value to a
-                        minimum of 100 (default), or 50 if your budget is constrained. Lower values
-                        often will fail to find good fits, given the wide range on hyperparameters
-                        needed to make this tool generally useful.
-
-  --test-val {holdout,kfold,k-fold,loocv,mc,none}, -T {holdout,kfold,k-fold,loocv,mc,none}
-
-                        Specify which validation method to use for testing. Same behavour as for
-                        `--htune-val` argument (see above).
-
-  --test-val-sizes TEST_VAL_SIZES [TEST_VAL_SIZES ...]
-
-                        Specify sizes of test validation sets. Same behavour as for `--htune-val-sizes`
-                        argument (see above), except that multiple sizes can be specified. E.g.
-
-                          python df-analyze.py <omitted> --test-val=kfold --test-val-sizes 5 10 20
-
-                        will efficiently re-use the same trained model and evaluate 5-, 10-, and 20-fold
-                        k-fold estimates of performance, and include these all in the final results.
-
-  --outdir OUTDIR
-                        Specifies location of all results, as well as cache files for slow computations
-                        (e.g.  stepwise feature selection).
-
-  --verbosity VERBOSITY
-
-                        Controls amount of output to stdout and stderr. Options:
-
-                          0:         ERROR: Minimal output and errors only
-                          1:         INFO: Logging for each Optuna trial and various interim results.
-                          2:         DEBUG: Currently unimplemented.
-
-
-USAGE EXAMPLE (assumes you have run `poetry shell`):
-
-    python df-analyze.py \
-        --df="weather_data.json" \
-        --target='temperature' \
-        --mode=regress \
-        --regressors=svm linear \
-        --drop-nan=rows \
-        --feat-clean=constant \
-        --feat-select=pca pearson \
-        --n-feat=5 \
-        --htune \
-        --test-val=kfold \
-        --test-val-size=5 \
-        --outdir='./results'
-```
-# Basic Example
-
-Assumes you have run `poetry shell` or otherwise activated the .venv installed by Poetry.
-
-```sh
-python df-analyze.py \
-    --df="weather_data.json" \
-    --target="temperature" \
-    --mode=regress \
-    --regressors svm linear \
-    --drop-nan=rows \
-    --feat-clean=constant \
-    --feat-select none pca pearson \
-    --n-feat=5 \
-    --htune \
-    --htune-val=kfold \
-    --htune-val-size=3 \
-    --test-val=kfold \
-    --test-val-size=5 \
-    --outdir='./results' \
-    --verbosity=1
-```
-=======
 For example,
 
 ```shell
@@ -328,5 +76,4 @@
 
 Currently, `classifier` can be one of `svm`, `rf`, `mlp`, `bag` or `dtree`. If
 the `--step-up` argument is omitted, instead analyses for other feature
-selection methods are used.
->>>>>>> 995b5b15
+selection methods are used.